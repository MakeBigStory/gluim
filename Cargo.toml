--- conflicted
+++ resolved
@@ -40,11 +40,7 @@
 optional = true
 
 [dependencies.image]
-<<<<<<< HEAD
-version = "0.4"
-=======
 version = "0.4.0"
->>>>>>> abc2b6bc
 optional = true
 
 [dependencies]
